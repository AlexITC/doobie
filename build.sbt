--- conflicted
+++ resolved
@@ -19,13 +19,8 @@
 lazy val scalatestVersion     = "3.0.8"
 lazy val shapelessVersion     = "2.3.3"
 lazy val silencerVersion      = "1.4.4"
-<<<<<<< HEAD
-lazy val sourcecodeVersion    = "0.1.7"
-lazy val specs2Version        = "4.8.0"
-=======
 lazy val sourcecodeVersion    = "0.1.8"
 lazy val specs2Version        = "4.7.1"
->>>>>>> 3f293387
 lazy val scala212Version      = "2.12.10"
 lazy val scala213Version      = "2.13.0"
 lazy val slf4jVersion         = "1.7.28"
